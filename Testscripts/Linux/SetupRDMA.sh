#!/bin/bash
#
# Copyright (c) Microsoft Corporation. All rights reserved.
# Licensed under the Apache License.
# This script will set up RDMA over IB environment.
# To run this script following things are must.
# 1. constants.sh
# 2. All VMs in cluster have infiniband hardware.
# 3. This script should run for MPI setup prior to running MPI testing.
#   mpi_type: ibm, open, intel
########################################################################################################
# Source utils.sh
. utils.sh || {
	echo "Error: unable to source utils.sh!"
	echo "TestAborted" >state.txt
	exit 0
}
# Source constants file and initialize most common variables
UtilsInit

# Constants/Globals
HOMEDIR="/root"
# Get distro information
GetDistro

function Verify_File {
	# Verify if the file exists or not.
	# The first parameter is absolute path
	if [ -e $1 ]; then
		LogMsg "File found $1"
	else
		LogErr "File not found $1"
	fi
}

function Found_File {
	# The first parameter is file name, the second parameter is filtering
	target_path=$(find / -name $1 | grep $2)
	if [ -n $target_path ]; then
		LogMsg "Verified $1 binary in $target_path successfully"
	else
		LogErr "Could not verify $1 binary in the system"
	fi
}

function Verify_Result {
	# Return OK string, if the latest result is 0
	if [ $? -eq 0 ]; then
		LogMsg "OK"
	else
		LogErr "FAIL"
	fi
}

function Upgrade_waagent {
	# This is only temporary solution, WILL BE REMOVED as soon as 2.2.45 release in each image.
	LogMsg "Starting waagent upgrade"
	ln -s /usr/bin/python3 /usr/bin/python
	if [[ $DISTRO == suse_15 ]]; then
		install_package net-tools-deprecated
	else
		install_package net-tools
	fi
	wget https://github.com/Azure/WALinuxAgent/archive/v2.2.45.tar.gz
	tar xvzf v2.2.45.tar.gz
	cd WALinuxAgent-2.2.45
	sed -i -e 's/# OS.EnableRDMA=y/OS.EnableRDMA=y/g' /root/WALinuxAgent-2.2.45/config/waagent.conf
	sed -i -e 's/# AutoUpdate.Enabled=y/AutoUpdate.Enabled=y/g' /root/WALinuxAgent-2.2.45/config/waagent.conf
	python3 setup.py install --force
	LogMsg "$?: Completed the waagent upgrade"
	LogMsg "Restart waagent service"
	if [[ $DISTRO == "ubuntu"* ]]; then
		service walinuxagent restart
	else
		service waagent restart
	fi
	Verify_Result
	# Later, VM reboot completes the service upgrade
	cd ..
	LogMsg "Ended waagent upgrade"
}

function Main() {
	# another rhel 8.0 repo bug workaround, https://bugzilla.redhat.com/show_bug.cgi?id=1787637
	if [ $DISTRO == 'redhat_8' ]; then
		echo 8 > /etc/yum/vars/releasever
		LogMsg "$?: Applied a mitigation for $DISTRO to /etc/yum/vars/releasever"
	fi
	LogMsg "Starting RDMA required packages and software setup in VM"
	update_repos
	# Install common packages
	install_package "gcc git make zip python3"
	LogMsg "Installed the common required packages, gcc git make zip"
	# Change memory limits
	echo "* soft memlock unlimited" >> /etc/security/limits.conf
	echo "* hard memlock unlimited" >> /etc/security/limits.conf
	LogMsg "$?: Set memlock values to unlimited for both soft and hard"
	hpcx_ver=""
	source /etc/os-release
	# Place the temporary solution for waagent 2.2.45 upgrade.
	# Upgrade_waagent
	case $DISTRO in
		redhat_7|centos_7|redhat_8|centos_8)
			# install required packages regardless VM types.
			LogMsg "Starting RDMA setup for RHEL/CentOS"
			# required dependencies
			grep 7.5 /etc/redhat-release || grep 7.6 /etc/redhat-release && curl https://partnerpipelineshare.blob.core.windows.net/kernel-devel-rpms/CentOS-Vault.repo > /etc/yum.repos.d/CentOS-Vault.repo
<<<<<<< HEAD
			req_pkg="kernel-devel-$(uname -r) valgrind-devel redhat-rpm-config rpm-build gcc gcc-gfortran libdb-devel gcc-c++ glibc-devel zlib-devel numactl numactl-devel libmnl-devel binutils-devel iptables-devel libstdc++-devel libselinux-devel elfutils-devel libtool libnl3-devel java libstdc++.i686 gtk2 atk cairo tcl tk createrepo byacc.x86_64 net-tools tcsh"
=======
			req_pkg="kernel-devel-$(uname -r) redhat-rpm-config rpm-build gcc gcc-gfortran libdb-devel gcc-c++ glibc-devel zlib-devel numactl-devel binutils-devel iptables-devel libstdc++-devel libselinux-devel elfutils-devel libtool java libstdc++.i686 gtk2 atk cairo tcl tk createrepo byacc.x86_64 net-tools tcsh"
			install_package $req_pkg
			LogMsg "$?: Installed required packages $req_pkg"
			if [[ ! $(grep 7.8 /etc/redhat-release) ]]; then
				req_pkg="valgrind-devel libmnl-devel libnl3-devel"
				install_package $req_pkg
				LogMsg "$?: Installed required packages $req_pkg"
			fi
>>>>>>> e4ffe45d
			install_package $req_pkg
			LogMsg "$?: Installed required packages $req_pkg"
			# libibverbs-devel and libibmad-devel have broken dependencies on Centos 7.6
			# Switching to direct install instead of using the function
			req_pkg="libibverbs-devel libibmad-devel"
			yum install -y $req_pkg
			LogMsg "$?: Installed $req_pkg"
			# Install separate packages for 7.x and 8.x
			case $DISTRO in
				redhat_7|centos_7)
					req_pkg="python-devel dapl python-setuptools wget"
					install_package $req_pkg
					LogMsg "$?: Installed $req_pkg"
				;;
				redhat_8|centos_8)
					req_pkg="python3-devel python2-devel python2-setuptools"
					install_package $req_pkg
					LogMsg "$?: Installed $req_pkg"
				;;
			esac
			if [ ! -f /usr/bin/python ]; then
				ln -s /usr/bin/python3 /usr/bin/python
			fi
			yum -y groupinstall "InfiniBand Support"
			Verify_Result
			LogMsg "Installed InfiniBand Support"

			LogMsg "Completed the required packages installation"

			LogMsg "Enabling rdma service"
			systemctl enable rdma
			Verify_Result
			LogMsg "Enabled rdma service"
			sleep 5

			# Restart IB driver after enabling the eIPoIB Driver
			LogMsg "Changing LOAD_EIPOIB to yes"
			sed -i -e 's/LOAD_EIPOIB=no/LOAD_EIPOIB=yes/g' /etc/infiniband/openib.conf
			Verify_Result
			LogMsg "Configured openib.conf file"

			LogMsg "Unloading ib_isert rpcrdma ib_Srpt services"
			modprobe -rv ib_isert rpcrdma ib_srpt
			Verify_Result
			LogMsg "Removed ib_isert rpcrdma ib_srpt services"
			sleep 1

			LogMsg "Restarting openibd service"
			/etc/init.d/openibd restart
			Verify_Result
			LogMsg "Restarted Open IB Driver"
			# Ignore the openibd service restart. Known issue in Mellanox 773774
			# VM will reboot later and resolve automatically.

			# remove or disable firewall and selinux services, if needed
			LogMsg "Disabling Firewall and SELinux services"
			systemctl stop iptables.service
			systemctl disable iptables.service
			systemctl mask firewalld
			systemctl stop firewalld.service
			Verify_Result
			LogMsg "Stopped firewall service"
			systemctl disable firewalld.service
			Verify_Result
			LogMsg "Disabled firewall service"
			iptables -nL
			Verify_Result
			sed -i -e 's/SELINUX=enforcing/SELINUX=disabled/g' /etc/selinux/config
			Verify_Result
			LogMsg "Completed RHEL Firewall and SELinux disabling"
			;;
		suse*|sles*)
			# install required packages
			LogMsg "Starting RDMA setup for SUSE"
			req_pkg="bzip expect glibc-32bit glibc-devel libgcc_s1 libgcc_s1-32bit libpciaccess-devel gcc-c++ gcc-fortran rdma-core libibverbs-devel librdmacm1 libibverbs-utils bison flex numactl"
			LogMsg "Installing required packages, $req_pkg"
			install_package $req_pkg
			# force install package that is known to have broken dependencies
			LogMsg "Installating libibmad-devel"
			zypper --non-interactive in libibmad-devel
			if [ $? -eq 4 ]; then
				expect -c "spawn zypper in libibmad-devel
					expect -timeout -1 \"Choose from\"
					send \"2\r\"
					expect -timeout -1 \"Continue\"
					send \"y\r\"
					interact
				"
			fi
			# Enable mlx5_ib module on boot
			LogMsg "Set mlx5_ib module in the kernel"
			echo "mlx5_ib" >> /etc/modules-load.d/mlx5_ib.conf
			if [ $VERSION_ID -eq "15" ]; then
				hpcx_ver="suse"$VERSION_ID".0"
			else
				hpcx_ver="suse"$VERSION_ID
			fi
			LogMsg "$?: Set hpcx version, $hpcx_ver"
			;;
		ubuntu*)
			LogMsg "Disable rename ib0 on Ubuntu by adding net.ifnames=0 biosdevname=0 into kernel parameter."
			sed -ie 's/GRUB_CMDLINE_LINUX="\(.*\)"/GRUB_CMDLINE_LINUX="\1 net.ifnames=0 biosdevname=0"/' /etc/default/grub
			update-grub
			LogMsg "Starting RDMA setup for Ubuntu"
			hpcx_ver="ubuntu"$VERSION_ID
			LogMsg "Installing required packages ..."
			# the old fix integrated to dpdk-18.11 repo
			add-apt-repository ppa:canonical-server/dpdk-azure-18.11 -y
			if [ $? -ne 0 ]; then
				LogErr "Failed to add the required dpdk-azure-18.11 repo to apt source"
			else
				LogMsg "Successfully added the required dpdk-azure-18.11 repo"
			fi

			LogMsg "Required 32-bit java"
			dpkg --add-architecture i386

			req_pkg="build-essential python-setuptools libibverbs-dev bison flex ibverbs-utils net-tools libdapl2 rdmacm-utils bc numactl"
			install_package $req_pkg
			LogMsg "Installed the required packages, $req_pkg"
			os_RELEASE=$(awk '/VERSION_ID=/' /etc/os-release | sed 's/VERSION_ID=//' | sed 's/\"//g')
			if [ $mpi_type == "ibm" ]; then
				if [[ "$os_RELEASE" == "18.04" ]]; then
					req_pkg="openjdk-8-jdk:i386"
				else
					req_pkg="openjdk-9-jre:i386"
				fi
				install_package $req_pkg
				LogMsg "IBM MPI required 32-bit Java in the system, $req_pkg"
			fi
			# In case, kernel did not load the required modules
			LogMsg "Adding kernel modules to /etc/modules"
			for ex_module in rdma_cm rdma_ucm ib_ipoib ib_umad
			do
				lsmod | grep -i $ex_module
				if [ $? != 0 ]; then
					echo $ex_module >> /etc/modules
					modprobe $ex_module
					if [ $? == 0 ]; then
						LogMsg "Loaded $ex_module successfully"
					else
						LogErr "Failed to load $ex_module"
					fi
				else
					LogMsg "Module $ex_module already loaded"
				fi
			done
			LogMsg "*** System updating with the customized ppa"
			apt update
			apt upgrade -y
			Verify_Result
			;;
		*)
			LogErr "MPI type $mpi_type does not support on '$DISTRO' or not implement"
			SetTestStateFailed
			exit 0
			;;
	esac

	# This is required for new HPC VM HB- and HC- size deployment, Dec/2018
	# Get redhat/centos version. Using custom commands instead of utils.sh function
	# because we have seen some inconsistencies in getting the exact OS version.
	if [[ "$install_ofed" == "yes" ]];then
		source /etc/os-release
		distro_name=$ID
		distro_version=$VERSION_ID
		if [[ $ID_LIKE == "suse" ]]; then
			if [[ $VERSION_ID == "15" ]]; then
				distro_version=${distro_version}sp0
			else
				distro_version=${distro_version%.*}sp${VERSION_ID##*.}
			fi
		fi
		# OFED driver for Ubuntu version conflicts to those 3 dependencies. Recommended to remove.
		if [[ $ID == "ubuntu" ]]; then
			apt remove -f -y librdmacm1 ibverbs-providers libibverbs-dev
			LogMsg "$?: Removed the dependencies, librdmacm1 ibverbs-providers libibverbs-dev"
		fi
		hpcx_ver=$distro_name$distro_version
		mlx5_ofed_link="$mlx_ofed_partial_link$distro_name$distro_version-x86_64.tgz"
		cd
		LogMsg "Downloading MLX driver, $mlx5_ofed_link"
		wget $mlx5_ofed_link
		Verify_Result
		LogMsg "Downloaded MLNX_OFED_LINUX driver, $mlx5_ofed_link"

		LogMsg "Opening MLX OFED driver tar ball file"
		file_nm=${mlx5_ofed_link##*/}
		tar zxvf $file_nm
		Verify_Result
		LogMsg "Untar MLX driver tar ball file, $file_nm"

		LogMsg "Installing MLX OFED driver"
		./${file_nm%.*}/mlnxofedinstall --add-kernel-support
		Verify_Result
		LogMsg "Installed MLX OFED driver with kernel support modules"
	fi

	LogMsg "Proceeding to the MPI installation"

	# install MPI packages
	if [ $mpi_type == "ibm" ]; then
		LogMsg "IBM Platform MPI installation running ..."
		# IBM platform MPI installation
		cd ~
		LogMsg "Downloading bin file, $ibm_platform_mpi"
		wget $ibm_platform_mpi
		Verify_Result
		LogMsg  "Downloaded IBM Platform MPI bin file"
		LogMsg "$(ls)"
		chmod +x $HOMEDIR/$(echo $ibm_platform_mpi | cut -d'/' -f5)
		Verify_Result
		LogMsg "Added the execution mode to BIN file"

		# create a temp file for key stroke event handle
		keystroke_filename=$HOMEDIR/ibm_keystroke
		LogMsg "Building keystroke event file for IBM Platform MPI silent installation"
		echo '\n' > $keystroke_filename
		echo 1 >> /$keystroke_filename
		echo /opt/ibm/platform_mpi/ >> $keystroke_filename
		echo Y >> $keystroke_filename
		echo '\n' >> $keystroke_filename
		echo '\n' >> $keystroke_filename
		echo '\n' >> $keystroke_filename
		echo '\n' >> $keystroke_filename
		LogMsg "$(cat $keystroke_filename)"

		LogMsg "Executing the silent installation"
		cat ibm_keystroke | $HOMEDIR/$(echo $ibm_platform_mpi | cut -d'/' -f5)
		Verify_Result
		LogMsg "Completed IBM Platform MPI installation"

		# set path string to verify IBM MPI binaries
		target_bin=/opt/ibm/platform_mpi/bin/mpirun
		LogMsg "Set target_bin path, $target_bin"
		Verify_File $target_bin

		ping_pong_help=/opt/ibm/platform_mpi/help
		LogMsg "Set ping_pong_help path, $ping_pong_help"
		Verify_File $ping_pong_help

		ping_pong_bin=/opt/ibm/platform_mpi/help/ping_pong
		LogMsg "Set ping_pong_bin path, $ping_pong_bin"
		Verify_File $ping_pong_bin

		# compile ping_pong
		cd $ping_pong_help
		LogMsg "Compiling ping_pong binary in Platform help directory"
		make -j $(nproc)
		if [ $? -ne 0 ]; then
			pkey=$(cat /sys/class/infiniband/*/ports/1/pkeys/0)
			export MPI_IB_PKEY=${pkey}
			LogMsg "Exporting MPI_IB_PKEY, $pkey"
			make -j $(nproc)
			LogMsg "Ping-pong compilation completed"
		fi
		# verify ping_pong binary
		Verify_File $ping_pong_bin

		# add IBM Platform MPI path to PATH
		LogMsg "Exporting MPI_ROOT and PATH variables"
		export MPI_ROOT=/opt/ibm/platform_mpi
		LogMsg "MPI_ROOT: $MPI_ROOT"
		export PATH=$PATH:$MPI_ROOT
		export PATH=$PATH:$MPI_ROOT/bin
		LogMsg "PATH: $PATH"
	elif [ $mpi_type == "intel" ]; then
		# if HPC images comes with MPI binary pre-installed, (CentOS HPC)
		#   there is no action required except binary verification
		mpirun_path=$(find / -name mpirun | grep intel64)		# $mpirun_path is not empty or null and file path should exists
		if [[ -f $mpirun_path && ! -z "$mpirun_path" ]]; then
			LogMsg "Found pre-installed mpirun binary"

			# mostly IMB-MPI1 comes with mpirun binary, but verify its existence
			Found_File "IMB-MPI1" "intel64"
		# if this is HPC images with MPI installer rpm files, (SUSE HPC)
		#   then it should be install those rpm files
		elif [ -d /opt/intelMPI ]; then
			LogMsg "Found intel MPI directory. This has an installable rpm ready image"
			LogMsg "Installing all rpm files in /opt/intelMPI/intel_mpi_packages/"

			rpm -v -i --nodeps /opt/intelMPI/intel_mpi_packages/*.rpm
			Verify_Result

			mpirun_path=$(find / -name mpirun | grep intel64)
			LogMsg "Searching $mpirun_path ..."
			Found_File "mpirun" "intel64"
			Found_File "IMB-MPI1" "intel64"
		else
			# none HPC image case, need to install Intel MPI
			# Intel MPI installation of tarball file
			LogMsg "Intel MPI installation running ..."
			LogMsg "Downloading Intel MPI source code, $intel_mpi"
			wget $intel_mpi

			tar_filename=$(echo $intel_mpi | rev | cut -d'/' -f1 | rev)
			LogMsg "Untarring the downloaded file, $tar_filename"
			tar xvzf $tar_filename
			cd ${tar_filename%.*}

			LogMsg "Executing the silent installation"
			sed -i -e 's/ACCEPT_EULA=decline/ACCEPT_EULA=accept/g' silent.cfg
			./install.sh -s silent.cfg
			Verify_Result
			LogMsg "Completed Intel MPI installation"

			mpirun_path=$(find / -name mpirun | grep intel64)
			LogMsg "Searching $mpirun_path ..."
			Found_File "mpirun" "intel64"
			Found_File "IMB-MPI1" "intel64"
		fi

		# file validation
		Verify_File $mpirun_path

		# add Intel MPI path to PATH
		export PATH=$PATH:"${mpirun_path%/*}"
		LogMsg "$?: Set $mpirun_path to PATH, $PATH"
		# add sourcing file in each session
		echo "source ${mpirun_path%/*}/mpivars.sh" >> $HOMEDIR/.bashrc

		LogMsg "$?: Completed Intel MPI installation"

	elif [ $mpi_type == "open" ]; then
		# Open MPI installation
		LogMsg "Open MPI installation running ..."
		LogMsg "Downloading the target openmpi source code, $open_mpi"
		wget $open_mpi
		Verify_Result

		tar_filename=$(echo $open_mpi | rev | cut -d'/' -f1 | rev)
		LogMsg "Untarring the downloaded file, $tar_filename"
		tar xvzf $tar_filename
		cd ${tar_filename%.*.*}

		LogMsg "Running configuration, ./configure --enable-mpirun-prefix-by-default"
		./configure --enable-mpirun-prefix-by-default
		Verify_Result

		LogMsg "Compiling Open MPI"
		make -j $(nproc)
		Verify_Result

		LogMsg "Installing new binaries in /usr/local/bin directory"
		make install
		Verify_Result

		LogMsg "Reloading config"
		ldconfig
		Verify_Result

		LogMsg "Adding default installed path to system path"
		export PATH=$PATH:/usr/local/bin
		LogMsg "$?: PATH is $PATH"

		# set path string to verify IBM MPI binaries
		target_bin=/usr/local/bin/mpirun

		# file validation
		LogMsg "Searching $target_bin"
		Verify_File $target_bin
		LogMsg "Completed Open MPI installation"
	elif [ $mpi_type == "hpcx" ]; then
		# HPC-X MPI installation
		LogMsg  "HPC-X MPI installation running ..."
		case $DISTRO in
			redhat*|centos*)
				hpcx_mpi=$hpcx_mpi_ofed
				LogMsg "Use $hpcx_mpi in RHEL or CentOS"
			;;
			ubuntu*|suse*|sles*)
				hpcx_mpi=$hpcx_mpi_inbox
				LogMsg "Use $hpcx_mpi_inbox in SUSE or Ubuntu"
			;;
		esac

		LogMsg "Downloading the target hpcx binary tbz, $hpcx_mpi$hpcx_ver-x86_64.tbz"
		wget $hpcx_mpi$hpcx_ver-x86_64.tbz
		Verify_Result

		LogMsg "Untarring $hpcx_mpi$hpcx_ver-x86_64.tbz"
		tar xvf $(echo $hpcx_mpi$hpcx_ver-x86_64.tbz | cut -d'/' -f8)
		cd $(echo $hpcx_mpi$hpcx_ver-x86_64 | cut -d'/' -f8)
		export HPCX_HOME=$PWD
		LogMsg "Set HPCX_HOME $HPCX_HOME"

		LogMsg "Loading HPC-X initial values"
		source $HPCX_HOME/hpcx-init.sh
		Verify_Result

		LogMsg "Loading HPC-X binaries"
		hpcx_load
		Verify_Result

		LogMsg "Displaying env variales"
		env | grep HPCX
		Verify_Result
		LogMsg "Completed HPC-X MPI loading"
	else
		# MVAPICH MPI installation
		LogMsg "MVAPICH MPI installation running ..."
		LogMsg "Downloading the target MVAPICH source code, $mvapich_mpi"
		wget $mvapich_mpi
		Verify_Result
		# in newer kernels, mad.h is missing from /usr/include/infiniband
		ls /usr/include/infiniband/ | grep -w mad.h
		if [[ $? -ne 0 ]]; then
			madh_location=$(find / -name "mad.h" | tail -1)
			LogMsg "Found mad.h file is missing in /usr/include/infiniband/. Copied one from $madh_location"
			cp $madh_location /usr/include/infiniband/
			Verify_Result
		fi
		tar_filename=$(echo $mvapich_mpi | rev | cut -d'/' -f1 | rev)
		tar xvzf $tar_filename
		LogMsg "Untarred $tar_filename"
		cd ${tar_filename%.*.*}

		LogMsg "Running configuration"
		if [[ $DISTRO == "ubuntu"* ]]; then
			LogMsg "Running ./configure --disable-fortran --disable-mcast"
			./configure --disable-fortran --disable-mcast
		else
			LogMsg "Running ./configure"
			./configure
		fi
		Verify_Result

		LogMsg "Compiling MVAPICH MPI"
		make -j $(nproc)
		Verify_Result

		LogMsg "Installing new binaries in /usr/local/bin directory"
		make install
		Verify_Result

		#LogMsg "Adding default installed path to system path"
		export PATH=$PATH:/usr/local/bin
		LogMsg "Exported to $PATH"

		# set path string to verify IBM MPI binaries
		target_bin=/usr/local/bin/mpirun
		LogMsg "Set target_bin $target_bin"

		# file validation
		Verify_File $target_bin
		LogMsg "Completed MVAPICH MPI installation"
	fi

	# Enable OS.RDMA and AutoUpdate.Enable in waagent configuration
	cd ~

	LogMsg "Eanble EnableRDMA parameter in waagent.config"
	sed -i -e 's/# OS.EnableRDMA=y/OS.EnableRDMA=y/g' /etc/waagent.conf
	Verify_Result

	LogMsg "Enable AutoUpdate parameter in waagent.config"
	sed -i -e 's/# AutoUpdate.Enabled=y/AutoUpdate.Enabled=y/g' /etc/waagent.conf
	Verify_Result

	LogMsg "Restart waagent service"
	if [[ $DISTRO == "ubuntu"* ]]; then
		service walinuxagent restart
	else
		service waagent restart
	fi
	Verify_Result

	cd ~
	LogMsg "Proceeding Intel MPI Benchmark test installation"

	# Intel MPI has its own IMB-MPI1, IMB-NBC and IMB-RMA binaries
	if [ $mpi_type != "intel" ]; then
		# install Intel MPI benchmark package
		LogMsg "Cloning mpi-benchmarks repo, $intel_mpi_benchmark"
		git clone $intel_mpi_benchmark
		Verify_Result
		LogMsg "Cloned Intel MPI Benchmark gitHub repo"
		cd mpi-benchmarks/src_c
		LogMsg "Building Intel MPI Benchmarks tests"
		make -j $(nproc)
		Verify_Result

		# install P2P test
		LogMsg "Change directory to P2P"
		cd P2P
		LogMsg "Renaming from mpiicc to mpicc in Makefile"
		sed -i -e 's/CC=mpiicc/CC=mpicc/g' Makefile
		LogMsg "Building P2P binary"
		make -j $(nproc)
		LogMsg "Completed P2P2 binary compilation"
		Verify_Result
		LogMsg "Intel MPI Benchmark test installation completed"

		# set string to verify Intel Benchmark binary
		benchmark_bin=$HOMEDIR/mpi-benchmarks/src_c/IMB-MPI1

		# verify benchmark binary
		Verify_File $benchmark_bin
	fi

	if [ $mpi_type != "mvapich" ]; then
		currentDir=$(pwd)
		cd ~
		LogMsg "Proceeding OSU MPI Benchmark (OMB) test installation"
		LogMsg "Downloading mpi-benchmarks from $osu_mpi_benchmark"
		wget $osu_mpi_benchmark
		tar_filename=$(echo $osu_mpi_benchmark | rev | cut -d'/' -f1 | rev)
		tar xvzf tar_filename
		LogMsg "Untarred $tar_filename"
		cd ${tar_filename%.*.*}

		LogMsg "Running configuration and installing"
		./configure CC=/usr/local/bin/mpicc CXX=/usr/local/bin/mpicxx --prefix=$(pwd) && make && make install
		Verify_Result
		LogMsg "OSU mpi-benchmarks $osu_mpi_benchmark installation completed"
		# set string to verify osu benchmark is downloaded
		osu_benchmark_bin=/usr/local/libexec/osu-micro-benchmarks/mpi/pt2pt/osu_latency
		Verify_File $osu_benchmark_bin
		cd $currentDir
	fi

	echo "setup_completed=0" >> /root/constants.sh
	LogMsg "Completed SetupRDMA process"
	LogMsg "Main function completed"
}

function post_verification() {
	# Assumption: all paths are default setting
	LogMsg "Post_verification starting"

	# Validate if the platform MPI binaries work in the system.
	_hostname=$(cat /etc/hostname)
	_ipaddress=$(hostname -i | awk '{print $1}')
	LogMsg "Found hostname from system: $_hostname"
	LogMsg "Found _ipaddress from system: $_ipaddress"

	# MPI hostname cmd for initial test
	if [ $mpi_type == "ibm" ]; then
		_res_hostname=$(/opt/ibm/platform_mpi/bin/mpirun -TCP -hostlist $_ipaddress:1 hostname)
	elif [ $mpi_type == "intel" ]; then
		_res_hostname=$(mpirun --host $_ipaddress hostname | head -1)
	elif [ $mpi_type == "open" ]; then
		_res_hostname=$(mpirun --allow-run-as-root -np 1 --host $_ipaddress hostname)
	else
		_res_hostname=$(mpirun_rsh -np 1 $_ipaddress hostname)
	fi
	LogMsg "queried value of _res_hostname: $_res_hostname"

	if [ $_hostname = $_res_hostname ]; then
		LogMsg "Verified hostname from MPI successfully"
	else
		LogErr "Verification of hostname failed."
	fi

	# MPI ping_pong cmd for initial test
	if [ $mpi_type == "ibm" ]; then
		LogMsg "Running ping_pong testing ..."
		_res_pingpong=$(/opt/ibm/platform_mpi/bin/mpirun -TCP -hostlist $_ipaddress:1,$_ipaddress:1 /opt/ibm/platform_mpi/help/ping_pong 4096)
		LogMsg "_res_pingpong $_res_pingpong"

		_res_tx=$(echo $_res_pingpong | cut -d' ' -f7)
		_res_rx=$(echo $_res_pingpong | cut -d' ' -f11)
		LogMsg "_res_tx $_res_tx"
		LogMsg "_res_rx $_res_rx"

		if [[ "$_res_tx" != "0" && "$_res_rx" != "0" ]]; then
			LogMsg "PASSED: Found non-zero value in self ping_pong test"
		else
			LogErr "Found zero ping_pong test result"
		fi
	else
		LogMsg "TBD: This is $mpi_type MPI and no verification of ping_pong defined yet. Skipped"
	fi
	LogMsg "Post_verification completed"
}

# main body
Main
post_verification $mpi_type
cp /root/TestExecution.log /root/Setup-TestExecution.log
cp /root/TestExecutionError.log /root/Setup-TestExecutionError.log
SetTestStateCompleted
exit 0<|MERGE_RESOLUTION|>--- conflicted
+++ resolved
@@ -105,10 +105,7 @@
 			LogMsg "Starting RDMA setup for RHEL/CentOS"
 			# required dependencies
 			grep 7.5 /etc/redhat-release || grep 7.6 /etc/redhat-release && curl https://partnerpipelineshare.blob.core.windows.net/kernel-devel-rpms/CentOS-Vault.repo > /etc/yum.repos.d/CentOS-Vault.repo
-<<<<<<< HEAD
-			req_pkg="kernel-devel-$(uname -r) valgrind-devel redhat-rpm-config rpm-build gcc gcc-gfortran libdb-devel gcc-c++ glibc-devel zlib-devel numactl numactl-devel libmnl-devel binutils-devel iptables-devel libstdc++-devel libselinux-devel elfutils-devel libtool libnl3-devel java libstdc++.i686 gtk2 atk cairo tcl tk createrepo byacc.x86_64 net-tools tcsh"
-=======
-			req_pkg="kernel-devel-$(uname -r) redhat-rpm-config rpm-build gcc gcc-gfortran libdb-devel gcc-c++ glibc-devel zlib-devel numactl-devel binutils-devel iptables-devel libstdc++-devel libselinux-devel elfutils-devel libtool java libstdc++.i686 gtk2 atk cairo tcl tk createrepo byacc.x86_64 net-tools tcsh"
+			req_pkg="kernel-devel-$(uname -r) redhat-rpm-config rpm-build gcc gcc-gfortran libdb-devel gcc-c++ glibc-devel zlib-devel numactl numactl-devel binutils-devel iptables-devel libstdc++-devel libselinux-devel elfutils-devel libtool java libstdc++.i686 gtk2 atk cairo tcl tk createrepo byacc.x86_64 net-tools tcsh"
 			install_package $req_pkg
 			LogMsg "$?: Installed required packages $req_pkg"
 			if [[ ! $(grep 7.8 /etc/redhat-release) ]]; then
@@ -116,7 +113,6 @@
 				install_package $req_pkg
 				LogMsg "$?: Installed required packages $req_pkg"
 			fi
->>>>>>> e4ffe45d
 			install_package $req_pkg
 			LogMsg "$?: Installed required packages $req_pkg"
 			# libibverbs-devel and libibmad-devel have broken dependencies on Centos 7.6
